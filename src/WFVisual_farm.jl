--- conflicted
+++ resolved
@@ -170,7 +170,6 @@
   org_y = [p[2] for p in perimeter]
   # Separate upper and lower sides to make the contour injective in x
   upper, lower = gt.splitcontour(org_x, org_y)
-<<<<<<< HEAD
 
   # # Parameterize both sides independently
   # fun_upper = gt.parameterize(upper[1], upper[2], zeros(upper[1]); inj_var=1,
@@ -195,12 +194,6 @@
   lower1 = [[x for x in lower[1][1:splt_low]], [y for y in lower[2][1:splt_low]]]
   lower2 = [[x for x in lower[1][splt_low:end]], [y for y in lower[2][splt_low:end]]]
 
-=======
-  println(spl_k)
-  #spl_s = 0.1
-  println(upper)
-  println(lower)
->>>>>>> 75174c0d
   # Parameterize both sides independently
   fun_upper1 = gt.parameterize(upper1[1], upper1[2], zeros(upper1[1]); inj_var=1,
                                                       s=spl_s, kspl=spl_k)
@@ -224,7 +217,7 @@
   end
 
   # ----------------- SPLINE VERIFICATION --------------------------------------
-<<<<<<< HEAD
+
   if verify_spline
   #   new_points = vcat(reverse(new_upper), new_lower)
     # new_x = [p[1] for p in new_points]
@@ -238,11 +231,6 @@
     plt.plot(lower2[1], lower2[2], "^r", label="lower2", alpha=0.75)
 
     new_points = vcat(new_upper1, new_upper2)
-=======
-  # if verify_spline
-  if true
-    new_points = vcat(reverse(new_upper), new_lower)
->>>>>>> 75174c0d
     new_x = [p[1] for p in new_points]
     new_y = [p[2] for p in new_points]
     plt.plot(new_x, new_y, ":.b", label="Parameterized Upper", alpha=0.75)
